/*
 * Copyright (c) 2011 Google Inc.
 *
 * Licensed under the Apache License, Version 2.0 (the "License"); you may not use this file except
 * in compliance with the License. You may obtain a copy of the License at
 *
 * http://www.apache.org/licenses/LICENSE-2.0
 *
 * Unless required by applicable law or agreed to in writing, software distributed under the License
 * is distributed on an "AS IS" BASIS, WITHOUT WARRANTIES OR CONDITIONS OF ANY KIND, either express
 * or implied. See the License for the specific language governing permissions and limitations under
 * the License.
 */

package com.google.api.client.http;

import static org.junit.Assert.assertArrayEquals;

import com.google.api.client.http.HttpResponseException.Builder;
import com.google.api.client.testing.http.HttpTesting;
import com.google.api.client.testing.http.MockHttpTransport;
import com.google.api.client.testing.http.MockLowLevelHttpRequest;
import com.google.api.client.testing.http.MockLowLevelHttpResponse;
import com.google.api.client.util.Charsets;
import com.google.api.client.util.StringUtils;
import java.io.ByteArrayInputStream;
import java.io.ByteArrayOutputStream;
import java.io.IOException;
import java.io.ObjectInputStream;
import java.io.ObjectOutput;
import java.io.ObjectOutputStream;
import junit.framework.TestCase;

/**
 * Tests {@link HttpResponseException}.
 *
 * @author Yaniv Inbar
 */
public class HttpResponseExceptionTest extends TestCase {
  private static String BINARY_CONTENT = "rDE2iq2Ob9Bbo5oDS8H8eCMw7yCzx+AAAAAElFTkSuQmCC";
  private static String IMAGE_CONTENT = "g9\\357ax\\205{~\\370\\3524\\371鶌>S\\220\\263D5";

  public void testConstructor() throws Exception {
    HttpTransport transport = new MockHttpTransport();
    HttpRequest request =
        transport.createRequestFactory().buildGetRequest(HttpTesting.SIMPLE_GENERIC_URL);
    HttpResponse response = request.execute();
    HttpHeaders headers = response.getHeaders();
    HttpResponseException e = new HttpResponseException(response);
    assertEquals("200", e.getMessage());
    assertNull(e.getContent());
    assertEquals(200, e.getStatusCode());
    assertNull(e.getStatusMessage());
    assertTrue(headers == e.getHeaders());
  }

  public void testBuilder() throws Exception {
    HttpHeaders headers = new HttpHeaders();
    Builder builder =
        new HttpResponseException.Builder(9, "statusMessage", headers)
            .setMessage("message")
<<<<<<< HEAD
            .setContent("content")
            .setCharset(Charsets.UTF_8);
=======
            .setContent("content");
>>>>>>> c39e63cf
    assertEquals("message", builder.getMessage());
    assertEquals("content", builder.getContent());
    assertEquals(9, builder.getStatusCode());
    assertEquals("statusMessage", builder.getStatusMessage());
    assertTrue(headers == builder.getHeaders());
    HttpResponseException e = builder.build();
    assertEquals("message", e.getMessage());
    assertEquals("content", e.getContent());
    assertEquals(9, e.getStatusCode());
    assertEquals("statusMessage", e.getStatusMessage());
    assertTrue(headers == e.getHeaders());
  }

  public void testGetContentAsInputStream() throws Exception {
    HttpHeaders headers = new HttpHeaders();
    Builder builder =
        new HttpResponseException.Builder(9, "statusMessage", headers)
            .setMessage("message")
            .setCharset(Charsets.UTF_8)
            .setContent("content");
    assertEquals("message", builder.getMessage());
    assertEquals("content", builder.getContent());
    assertEquals(9, builder.getStatusCode());
    assertEquals("statusMessage", builder.getStatusMessage());
    assertTrue(headers == builder.getHeaders());
    HttpResponseException e = builder.build();
    assertEquals("message", e.getMessage());
    byte[] bytes = e.getRawContent();
    assertArrayEquals("content".getBytes(), bytes);
    assertEquals("content", e.getContent());
    assertEquals(9, e.getStatusCode());
    assertEquals("statusMessage", e.getStatusMessage());
    assertTrue(headers == e.getHeaders());
  }

  public void testGetBinaryContentAsInputStream() throws Exception {
    HttpHeaders headers = new HttpHeaders();
    Builder builder =
        new HttpResponseException.Builder(9, "statusMessage", headers)
            .setMessage("message")
            .setCharset(Charsets.UTF_8)
            .setContent(BINARY_CONTENT);
    assertEquals("message", builder.getMessage());
    assertEquals(BINARY_CONTENT, builder.getContent());
    assertEquals(9, builder.getStatusCode());
    assertEquals("statusMessage", builder.getStatusMessage());
    assertTrue(headers == builder.getHeaders());
    HttpResponseException e = builder.build();
    assertEquals("message", e.getMessage());
    byte[] bytes = e.getRawContent();
    assertArrayEquals(BINARY_CONTENT.getBytes(), bytes);
    assertEquals(BINARY_CONTENT, e.getContent());
    assertEquals(9, e.getStatusCode());
    assertEquals("statusMessage", e.getStatusMessage());
    assertTrue(headers == e.getHeaders());
  }

  public void testGetImageContentAsInputStream() throws Exception {
    HttpHeaders headers = new HttpHeaders();
    Builder builder =
        new HttpResponseException.Builder(9, "statusMessage", headers)
            .setMessage("message")
            .setCharset(Charsets.UTF_8)
            .setContent(IMAGE_CONTENT);
    assertEquals("message", builder.getMessage());
    assertEquals(IMAGE_CONTENT, builder.getContent());
    assertEquals(9, builder.getStatusCode());
    assertEquals("statusMessage", builder.getStatusMessage());
    assertTrue(headers == builder.getHeaders());
    HttpResponseException e = builder.build();
    assertEquals("message", e.getMessage());
    byte[] bytes = e.getRawContent();
    assertArrayEquals(IMAGE_CONTENT.getBytes(), bytes);
    assertEquals(IMAGE_CONTENT, e.getContent());
    assertEquals(9, e.getStatusCode());
    assertEquals("statusMessage", e.getStatusMessage());
    assertTrue(headers == e.getHeaders());
  }

  public void testGetNullContentAsInputStream() throws Exception {
    HttpHeaders headers = new HttpHeaders();
    Builder builder =
        new HttpResponseException.Builder(9, "statusMessage", headers)
            .setMessage("message")
            .setContent(null);
    assertEquals("message", builder.getMessage());
    assertEquals(null, builder.getContent());
    assertEquals(9, builder.getStatusCode());
    assertEquals("statusMessage", builder.getStatusMessage());
    assertTrue(headers == builder.getHeaders());
    HttpResponseException e = builder.build();
    assertEquals("message", e.getMessage());
    assertNull(e.getRawContent());
    assertEquals(null, e.getContent());
    assertEquals(9, e.getStatusCode());
    assertEquals("statusMessage", e.getStatusMessage());
    assertTrue(headers == e.getHeaders());
  }

  public void testConstructorWithStatusMessage() throws Exception {
    HttpTransport transport =
        new MockHttpTransport() {
          @Override
          public LowLevelHttpRequest buildRequest(String method, String url) throws IOException {
            return new MockLowLevelHttpRequest() {
              @Override
              public LowLevelHttpResponse execute() throws IOException {
                MockLowLevelHttpResponse result = new MockLowLevelHttpResponse();
                result.setReasonPhrase("OK");
                return result;
              }
            };
          }
        };
    HttpRequest request =
        transport.createRequestFactory().buildGetRequest(HttpTesting.SIMPLE_GENERIC_URL);
    HttpResponse response = request.execute();
    HttpResponseException e = new HttpResponseException(response);
    assertEquals("OK", e.getStatusMessage());
  }

  public void testConstructor_noStatusCode() throws Exception {
    HttpTransport transport =
        new MockHttpTransport() {
          @Override
          public LowLevelHttpRequest buildRequest(String method, String url) throws IOException {
            return new MockLowLevelHttpRequest() {
              @Override
              public LowLevelHttpResponse execute() throws IOException {
                MockLowLevelHttpResponse result = new MockLowLevelHttpResponse();
                result.setStatusCode(0);
                return result;
              }
            };
          }
        };
    HttpRequest request =
        transport.createRequestFactory().buildGetRequest(HttpTesting.SIMPLE_GENERIC_URL);
    try {
      request.execute();
      fail();
    } catch (HttpResponseException e) {
      assertEquals("", e.getMessage());
    }
  }

  public void testConstructor_messageButNoStatusCode() throws Exception {
    HttpTransport transport =
        new MockHttpTransport() {
          @Override
          public LowLevelHttpRequest buildRequest(String method, String url) throws IOException {
            return new MockLowLevelHttpRequest() {
              @Override
              public LowLevelHttpResponse execute() throws IOException {
                MockLowLevelHttpResponse result = new MockLowLevelHttpResponse();
                result.setStatusCode(0);
                result.setReasonPhrase("Foo");
                return result;
              }
            };
          }
        };
    HttpRequest request =
        transport.createRequestFactory().buildGetRequest(HttpTesting.SIMPLE_GENERIC_URL);
    try {
      request.execute();
      fail();
    } catch (HttpResponseException e) {
      assertEquals("Foo", e.getMessage());
    }
  }

  public void testComputeMessage() throws Exception {
    HttpTransport transport =
        new MockHttpTransport() {
          @Override
          public LowLevelHttpRequest buildRequest(String method, String url) throws IOException {
            return new MockLowLevelHttpRequest() {
              @Override
              public LowLevelHttpResponse execute() throws IOException {
                MockLowLevelHttpResponse result = new MockLowLevelHttpResponse();
                result.setReasonPhrase("Foo");
                return result;
              }
            };
          }
        };
    HttpRequest request =
        transport.createRequestFactory().buildGetRequest(HttpTesting.SIMPLE_GENERIC_URL);
    HttpResponse response = request.execute();
    assertEquals("200 Foo", HttpResponseException.computeMessageBuffer(response).toString());
  }

  public void testThrown() throws Exception {
    HttpTransport transport =
        new MockHttpTransport() {
          @Override
          public LowLevelHttpRequest buildRequest(String method, String url) throws IOException {
            return new MockLowLevelHttpRequest() {
              @Override
              public LowLevelHttpResponse execute() throws IOException {
                MockLowLevelHttpResponse result = new MockLowLevelHttpResponse();
                result.setStatusCode(HttpStatusCodes.STATUS_CODE_NOT_FOUND);
                result.setReasonPhrase("Not Found");
                result.setContent("Unable to find resource");
                return result;
              }
            };
          }
        };
    HttpRequest request =
        transport.createRequestFactory().buildGetRequest(HttpTesting.SIMPLE_GENERIC_URL);
    try {
      request.execute();
      fail();
    } catch (HttpResponseException e) {
      assertEquals(
          "404 Not Found" + StringUtils.LINE_SEPARATOR + "Unable to find resource", e.getMessage());
    }
  }

  public void testInvalidCharset() throws Exception {
<<<<<<< HEAD
    StringBuilder expected = new StringBuilder();
    expected
        .append("404 Not Found")
        .append(StringUtils.LINE_SEPARATOR)
        .append("Content could not be retrieved")
        .append(StringUtils.LINE_SEPARATOR);
    HttpTransport transport = new MockHttpTransport() {
      @Override
      public LowLevelHttpRequest buildRequest(String method, String url) throws IOException {
        return new MockLowLevelHttpRequest() {
=======
    HttpTransport transport =
        new MockHttpTransport() {
>>>>>>> c39e63cf
          @Override
          public LowLevelHttpRequest buildRequest(String method, String url) throws IOException {
            return new MockLowLevelHttpRequest() {
              @Override
              public LowLevelHttpResponse execute() throws IOException {
                MockLowLevelHttpResponse result = new MockLowLevelHttpResponse();
                result.setStatusCode(HttpStatusCodes.STATUS_CODE_NOT_FOUND);
                result.setReasonPhrase("Not Found");
                result.setContentType("text/plain; charset=");
                result.setContent("Unable to find resource");
                return result;
              }
            };
          }
        };
    HttpRequest request =
        transport.createRequestFactory().buildGetRequest(HttpTesting.SIMPLE_GENERIC_URL);
    try {
      request.execute();
      fail();
    } catch (HttpResponseException e) {
<<<<<<< HEAD
      assertEquals(expected.toString(), e.getMessage());
=======
      assertEquals("404 Not Found", e.getMessage());
>>>>>>> c39e63cf
    }
  }

  public void testUnsupportedCharset() throws Exception {
<<<<<<< HEAD
    StringBuilder expected = new StringBuilder();
    expected
        .append("404 Not Found")
        .append(StringUtils.LINE_SEPARATOR)
        .append("Content could not be retrieved")
        .append(StringUtils.LINE_SEPARATOR)
        .append("invalid-charset");
    HttpTransport transport = new MockHttpTransport() {
      @Override
      public LowLevelHttpRequest buildRequest(String method, String url) throws IOException {
        return new MockLowLevelHttpRequest() {
=======
    HttpTransport transport =
        new MockHttpTransport() {
>>>>>>> c39e63cf
          @Override
          public LowLevelHttpRequest buildRequest(String method, String url) throws IOException {
            return new MockLowLevelHttpRequest() {
              @Override
              public LowLevelHttpResponse execute() throws IOException {
                MockLowLevelHttpResponse result = new MockLowLevelHttpResponse();
                result.setStatusCode(HttpStatusCodes.STATUS_CODE_NOT_FOUND);
                result.setReasonPhrase("Not Found");
                result.setContentType("text/plain; charset=invalid-charset");
                result.setContent("Unable to find resource");
                return result;
              }
            };
          }
        };
    HttpRequest request =
        transport.createRequestFactory().buildGetRequest(HttpTesting.SIMPLE_GENERIC_URL);
    try {
      request.execute();
      fail();
    } catch (HttpResponseException e) {
<<<<<<< HEAD
      assertEquals(expected.toString(), e.getMessage());
=======
      assertEquals("404 Not Found", e.getMessage());
>>>>>>> c39e63cf
    }
  }

  public void testSerialization() throws Exception {
    HttpTransport transport = new MockHttpTransport();
    HttpRequest request =
        transport.createRequestFactory().buildGetRequest(HttpTesting.SIMPLE_GENERIC_URL);
    HttpResponse response = request.execute();
    HttpResponseException e = new HttpResponseException(response);
    ByteArrayOutputStream out = new ByteArrayOutputStream();
    ObjectOutput s = new ObjectOutputStream(out);
    s.writeObject(e);
    ByteArrayInputStream in = new ByteArrayInputStream(out.toByteArray());
    ObjectInputStream objectInput = new ObjectInputStream(in);
    HttpResponseException e2 = (HttpResponseException) objectInput.readObject();
    assertEquals(e.getMessage(), e2.getMessage());
    assertEquals(e.getStatusCode(), e2.getStatusCode());
    assertNull(e2.getHeaders());
  }
}<|MERGE_RESOLUTION|>--- conflicted
+++ resolved
@@ -59,12 +59,8 @@
     Builder builder =
         new HttpResponseException.Builder(9, "statusMessage", headers)
             .setMessage("message")
-<<<<<<< HEAD
             .setContent("content")
             .setCharset(Charsets.UTF_8);
-=======
-            .setContent("content");
->>>>>>> c39e63cf
     assertEquals("message", builder.getMessage());
     assertEquals("content", builder.getContent());
     assertEquals(9, builder.getStatusCode());
@@ -287,7 +283,6 @@
   }
 
   public void testInvalidCharset() throws Exception {
-<<<<<<< HEAD
     StringBuilder expected = new StringBuilder();
     expected
         .append("404 Not Found")
@@ -298,10 +293,6 @@
       @Override
       public LowLevelHttpRequest buildRequest(String method, String url) throws IOException {
         return new MockLowLevelHttpRequest() {
-=======
-    HttpTransport transport =
-        new MockHttpTransport() {
->>>>>>> c39e63cf
           @Override
           public LowLevelHttpRequest buildRequest(String method, String url) throws IOException {
             return new MockLowLevelHttpRequest() {
@@ -323,16 +314,11 @@
       request.execute();
       fail();
     } catch (HttpResponseException e) {
-<<<<<<< HEAD
       assertEquals(expected.toString(), e.getMessage());
-=======
-      assertEquals("404 Not Found", e.getMessage());
->>>>>>> c39e63cf
     }
   }
 
   public void testUnsupportedCharset() throws Exception {
-<<<<<<< HEAD
     StringBuilder expected = new StringBuilder();
     expected
         .append("404 Not Found")
@@ -344,10 +330,6 @@
       @Override
       public LowLevelHttpRequest buildRequest(String method, String url) throws IOException {
         return new MockLowLevelHttpRequest() {
-=======
-    HttpTransport transport =
-        new MockHttpTransport() {
->>>>>>> c39e63cf
           @Override
           public LowLevelHttpRequest buildRequest(String method, String url) throws IOException {
             return new MockLowLevelHttpRequest() {
@@ -369,11 +351,7 @@
       request.execute();
       fail();
     } catch (HttpResponseException e) {
-<<<<<<< HEAD
       assertEquals(expected.toString(), e.getMessage());
-=======
-      assertEquals("404 Not Found", e.getMessage());
->>>>>>> c39e63cf
     }
   }
 
